import { UIControl, IUIControlConfig } from './uiControl'
import { Api, IApiConfig } from './api.js'
import { AudioControl, IAudioControlConfig } from './audioControl.js'
import { AudioControlInjector} from './audioControlInjector.js'

interface IKaiaConfig {
    playSounds: boolean,
    sessionId: string

    wakeword: string
    voskModelUrl: string

    chatContainerId: string
    pictureContainerId: string,
    placeholderImagePath?: string,

    kaiaServerBaseUrl: string,
    audioServerBaseUrl: string,
    
    silenceThreshold?: number,
    silenceTimeDelta?: number,
    wakewordTimeDelta?: number,
    smoothingTimeConstant?: number,
    mediaRecorderChunkLength?: number,
    proxyUrl?: string
}

class KaiaApp {
    lastMessageIndex

    config: IKaiaConfig
    sessionId: string

    uiControl?: UIControl
    api?: Api
    audioControl?: AudioControl
    audioControlInjector: AudioControlInjector

    constructor (config: IKaiaConfig) {
        this.sessionId = config?.sessionId || Math.floor(Math.random() * 1000000).toString()

        this.lastMessageIndex = 0

        this.config = config
    }

    async processUpdates () {
        if (!this.api || !this.uiControl || !this.audioControl) {
            throw new Error('Kaia is not properly initialized')
        }

        const updates = await this.api.getUpdates(this.lastMessageIndex)
        
        for (const update of updates) {
            if (update.id > this.lastMessageIndex) {
                this.lastMessageIndex = update.id
            } else {
                continue
            }

            if (update['type'] == 'reaction_message') {
                const payloadText = update?.payload?.text

                const payloadType = update?.payload?.type

                const payloadAvatar = update?.payload?.avatar
                const payloadAvatarPath = `${this.api.config.kaiaServerBaseUrl}${payloadAvatar}`
                
                const chatMessageOptions = {
                    type: payloadType === 'FromUser' ? 'from' : 'to',
                    avatar: payloadAvatar ? payloadAvatarPath : undefined
                }

                this.uiControl.addChatMessage(payloadText, chatMessageOptions)
            }
            
            if (update['type'] == 'reaction_image') {
                const imageName = update?.payload?.filename
<<<<<<< HEAD
                const imagePath = `${this.api.config.kaiaServerBaseUrl}/file/${imageName}`
=======
                const imagePath = `/file/${imageName}`

>>>>>>> e384bc9a
                this.uiControl.changePicture(imagePath)
            }

            if (update['type'] == 'injection_audio') {
                const injection_filename = update?.payload?.filename
                const injection_url = `${this.api.config.kaiaServerBaseUrl}/file/${injection_filename}`
                if (injection_url && this.audioControl) {
                    console.debug(`[kaia] Injection audio requested: ${injection_url}`)
                    await this.audioControlInjector.inject_audio(injection_url)
                } else {
                    console.warn('[kaia] Injection audio update received without a valid payload')
                }
            }


            if (update['type'] == 'reaction_audio') {
                const audioName = update?.payload?.filename
                const audioPath = `/file/${audioName}`

                this.audioControl.playAudio(audioPath)
                return
            }

            // This occurs when kaia server is restarted. This is the first message to be put in query
            // This means that we need to restart chat
            if (update['type'] == 'notification_driver_start') {
                this.uiControl.addChatMessage('Kaia server was restarted', { type: "service" })
            }
        }

        setTimeout(this.processUpdates.bind(this), 1000)
    }

    async initialize () {
        try {
            const uiControlConfig: IUIControlConfig = {
                chatContainerId: this.config.chatContainerId,
                pictureContainerId: this.config.pictureContainerId,
                placeholderImagePath: this.config.placeholderImagePath,
                proxyUrl: this.config.proxyUrl
            }

            const uiControl = new UIControl(uiControlConfig)

            const apiConfig: IApiConfig = {
                sessionId: this.config.sessionId,
                kaiaServerBaseUrl: this.config.kaiaServerBaseUrl,
                audioServerBaseUrl: this.config.audioServerBaseUrl,
            }

            const api = new Api(apiConfig)

            const silenceThreshold = this.config.silenceThreshold || 15

            const audioControlConfig: Partial<IAudioControlConfig> = {
                wakeword: this.config.wakeword,
                voskModelUrl: this.config.voskModelUrl,
                silenceThreshold: silenceThreshold,
                silenceTimeDelta: this.config.silenceTimeDelta || 1500,
                wakewordTimeDelta: this.config.wakewordTimeDelta || 5000,
                smoothingTimeConstant: this.config.smoothingTimeConstant || 0.8,
                mediaRecorderChunkLength: this.config.mediaRecorderChunkLength || 100,

                playSounds: this.config.playSounds || true,

                onWakeword: async (word: string) => {
                    uiControl.addChatMessage('Wakeword detected', { type: 'service' })
                    const sendWakewordCommandResponse = await api.sendCommandWakeWord(word)
                    console.debug('[kaia] Sent wakeword command', sendWakewordCommandResponse)
                },

                onStartRecording: () => {
                    uiControl.addChatMessage(`Recording just started`, { type: 'service' })
                },

                onRecordingChunk: async (index: number, audioChunks: Blob[]) => {
                    console.debug(`[kaia] Recording chunk reported: index=${index}, totalChunks=${audioChunks.length}`)
                    await api.uploadAudioChunk(index, audioChunks)
                },

                onStopRecording: async () => {
                    console.debug('[kaia] Stopping recording')
                    const stopRecordingResponse = await api.stopRecording()
                    console.debug('[kaia] Stop recording response:', stopRecordingResponse)  
                    uiControl.addChatMessage(`Recording saved to Kaia server, ${stopRecordingResponse.wav_filename}`, { type: 'service' })
                    if (stopRecordingResponse && stopRecordingResponse.wav_filename) { 
                        const sendAudioCommandResponse = await api.sendCommandAudio(stopRecordingResponse.wav_filename)
                        console.debug('[kaia] Sent audio command', sendAudioCommandResponse)
                    }
                },

                onAudioPlayEnd: async (path: string) => {
                    console.debug(`[kaia] Audio play ended, ${path} sending confirmation signal`)
                    api.sendConfirmationAudio(path)
                    setTimeout(this.processUpdates.bind(this), 1)
                },

                onVolumeChange: async (volume: number) => {
                    uiControl._debugUpdateVolume(volume)
                },

                onStateChange: async (state: string) => {
                    uiControl._debugUpdateState(state)
                }
            }

            const audioControl = new AudioControl(audioControlConfig)
            await audioControl.initialize()

            const audioControlInjector = new AudioControlInjector(audioControl)

            this.api = api
            this.audioControl = audioControl
            this.uiControl = uiControl
            this.audioControlInjector = audioControlInjector

            uiControl._debugSetThreshold(silenceThreshold)

            try {
                const initializeResponse = await api.commandInitialize()
                console.info('initializeResponse', initializeResponse)
                
                if (initializeResponse && initializeResponse.id) {
                    this.lastMessageIndex = initializeResponse.id
                }
                
                uiControl.addChatMessage(`Please say: "${this.config.wakeword}" and start talking.. Kaia client_id is ${this.config.sessionId}. Last message index: ${this.lastMessageIndex}`, { type: 'service' })
                setTimeout(this.processUpdates.bind(this), 1)
            } catch (error) {
                console.error('[kaia] Failed to initialize Kaia server:', error)
                uiControl.addChatMessage('Unable to connect to Kaia server. Please check if Kaia server is running', { type: 'service' })
                uiControl.addChatMessage(`Current server URL: ${this.config.kaiaServerBaseUrl}`, { type: 'service' })
            }
        } catch (error) {
            console.error('[kaia] Failed to initialize Kaia:', error)
        }
    }
}

let userConfig = {}

if (typeof window !== 'undefined') {
    const urlParams = new URLSearchParams(window.location.search)
    const configParam = urlParams.get('config')
    
    if (configParam) {
        try {
            userConfig = JSON.parse(decodeURIComponent(configParam))

            console.debug('[kaia] User config detected', userConfig)
        } catch (e) {
            console.error('[kaia] Failed to parse config from URL:', e)
        }
    }
}

const kaia = new KaiaApp({
    playSounds: true,

    sessionId: 'test',
    wakeword: 'computer',

    voskModelUrl: '/models/vosk-model-small-en-us-0.15.zip',

    chatContainerId: 'chatMessages',
    pictureContainerId: 'pictureDisplay',
    placeholderImagePath: 'placeholder.svg',

    kaiaServerBaseUrl: 'http://localhost:8890',
    audioServerBaseUrl: 'http://localhost:13000',
    
    silenceThreshold: 15,
    wakewordTimeDelta: 5000,

    ...userConfig
})

export default kaia<|MERGE_RESOLUTION|>--- conflicted
+++ resolved
@@ -76,12 +76,8 @@
             
             if (update['type'] == 'reaction_image') {
                 const imageName = update?.payload?.filename
-<<<<<<< HEAD
                 const imagePath = `${this.api.config.kaiaServerBaseUrl}/file/${imageName}`
-=======
                 const imagePath = `/file/${imageName}`
-
->>>>>>> e384bc9a
                 this.uiControl.changePicture(imagePath)
             }
 
